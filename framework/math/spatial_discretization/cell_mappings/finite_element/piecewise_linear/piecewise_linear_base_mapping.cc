--- conflicted
+++ resolved
@@ -36,11 +36,7 @@
     for (uint64_t fvid : face.vertex_ids)
     {
       int mapping = -1;
-<<<<<<< HEAD
-      for (size_t ci = 0; ci < cell.vertex_ids.size(); ci++)
-=======
-      for (size_t ci = 0; ci < cell.vertex_ids_.size(); ++ci)
->>>>>>> 911260de
+      for (size_t ci = 0; ci < cell.vertex_ids.size(); ++ci)
       {
         if (fvid == cell.vertex_ids[ci])
         {
